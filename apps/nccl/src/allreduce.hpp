// Copyright (c) Microsoft Corporation.
// Licensed under the MIT license.

#ifndef ALLREDUCE_HPP_
#define ALLREDUCE_HPP_

#include <mscclpp/concurrency_device.hpp>
#include <mscclpp/core.hpp>
#include <mscclpp/gpu.hpp>
#include <mscclpp/packet_device.hpp>
#include <mscclpp/sm_channel.hpp>
#include <mscclpp/sm_channel_device.hpp>

#include "common.hpp"
#include "gpu_data_types.hpp"

<<<<<<< HEAD

=======
>>>>>>> b72decbf
template <typename To, typename From>
__forceinline__ __device__ To bit_cast(const From& src) {
  static_assert(sizeof(To) == sizeof(From), "Size mismatch for bit_cast");

  union {
    From f;
    To t;
  } u;
  u.f = src;
  return u.t;
}

template <typename T>
__forceinline__ __device__ T clip(T val) {
  return val;
}

template <>
__forceinline__ __device__ __half clip(__half val) {
  val = __hmax(val, bit_cast<__half, unsigned short>(0xfbff));
  val = __hmin(val, bit_cast<__half, unsigned short>(0x7bff));

  return val;
}

template <>
__forceinline__ __device__ __half2 clip(__half2 val) {
  val.x = __hmax(val.x, bit_cast<__half, unsigned short>(0xfbff));
  val.x = __hmin(val.x, bit_cast<__half, unsigned short>(0x7bff));
<<<<<<< HEAD
  
=======
>>>>>>> b72decbf
  val.y = __hmax(val.y, bit_cast<__half, unsigned short>(0xfbff));
  val.y = __hmin(val.y, bit_cast<__half, unsigned short>(0x7bff));
  return val;
}

template <>
__forceinline__ __device__ __bfloat16 clip(__bfloat16 val) {
  val = __hmax(val, bit_cast<__bfloat16, unsigned short>(0xff80));
  val = __hmin(val, bit_cast<__bfloat16, unsigned short>(0x7f80));
  return val;
}

template <>
__forceinline__ __device__ __bfloat162 clip(__bfloat162 val) {
  val.x = __hmax(val.x, bit_cast<__bfloat16, unsigned short>(0xff80));
  val.x = __hmin(val.x, bit_cast<__bfloat16, unsigned short>(0x7f80));
  val.y = __hmax(val.y, bit_cast<__bfloat16, unsigned short>(0xff80));
  val.y = __hmin(val.y, bit_cast<__bfloat16, unsigned short>(0x7f80));
  return val;
}

template <typename T>
__forceinline__ __device__ T add_elements(T a, T b) {
  return clip(a + b);
}

template <>
__forceinline__ __device__ __half2 add_elements(__half2 a, __half2 b) {
  return clip(__hadd2(a, b));
}

template <>
__forceinline__ __device__ __bfloat162 add_elements(__bfloat162 a, __bfloat162 b) {
  return clip(__hadd2(a, b));
}

template <typename T>
__forceinline__ __device__ int4 add_vectors_helper(int4 a, int4 b) {
  int4 ret;
  ret.w = bit_cast<int, T>(add_elements(bit_cast<T, int>(a.w), bit_cast<T, int>(b.w)));
  ret.x = bit_cast<int, T>(add_elements(bit_cast<T, int>(a.x), bit_cast<T, int>(b.x)));
  ret.y = bit_cast<int, T>(add_elements(bit_cast<T, int>(a.y), bit_cast<T, int>(b.y)));
  ret.z = bit_cast<int, T>(add_elements(bit_cast<T, int>(a.z), bit_cast<T, int>(b.z)));
  return ret;
}

template <typename T>
__forceinline__ __device__ int4 add_vectors(int4 a, int4 b) {
  return add_vectors_helper<T>(a, b);
}

template <>
__forceinline__ __device__ int4 add_vectors<__half>(int4 a, int4 b) {
  return add_vectors_helper<__half2>(a, b);
}

template <>
__forceinline__ __device__ int4 add_vectors<__bfloat16>(int4 a, int4 b) {
  return add_vectors_helper<__bfloat162>(a, b);
}

template <typename T>
__forceinline__ __device__ uint2 add_vectors_helper(uint2 a, uint2 b) {
  uint2 ret;
  ret.x = bit_cast<int, T>(add_elements(bit_cast<T, int>(a.x), bit_cast<T, int>(b.x)));
  ret.y = bit_cast<int, T>(add_elements(bit_cast<T, int>(a.y), bit_cast<T, int>(b.y)));
  return ret;
}

template <typename T>
__forceinline__ __device__ uint2 add_vectors(uint2 a, uint2 b) {
  return add_vectors_helper<T>(a, b);
}

template <>
__forceinline__ __device__ uint2 add_vectors<__half>(uint2 a, uint2 b) {
  return add_vectors_helper<__half2>(a, b);
}

template <>
__forceinline__ __device__ uint2 add_vectors<__bfloat16>(uint2 a, uint2 b) {
  return add_vectors_helper<__bfloat162>(a, b);
}

template <typename T>
__forceinline__ __device__ int add_vectors_helper(int a, int b) {
  return bit_cast<int, T>(add_elements(bit_cast<T, int>(a), bit_cast<T, int>(b)));
}

template <typename T>
__forceinline__ __device__ int add_vectors(int a, int b) {
  return add_vectors_helper<T>(a, b);
}

template <>
__forceinline__ __device__ int add_vectors<__half>(int a, int b) {
  return add_vectors_helper<__half2>(a, b);
}

template <>
__forceinline__ __device__ int add_vectors<__bfloat16>(int a, int b) {
  return add_vectors_helper<__bfloat162>(a, b);
}

template <typename T>
__forceinline__ __device__ uint32_t add_vectors_helper(uint32_t a, uint32_t b) {
  return bit_cast<uint32_t, T>(add_elements(bit_cast<T, uint32_t>(a), bit_cast<T, uint32_t>(b)));
}

template <typename T>
__forceinline__ __device__ uint32_t add_vectors(uint32_t a, uint32_t b) {
  return add_vectors_helper<T>(a, b);
}

template <>
__forceinline__ __device__ uint32_t add_vectors<__half>(uint32_t a, uint32_t b) {
  return add_vectors_helper<__half2>(a, b);
}

template <>
__forceinline__ __device__ uint32_t add_vectors<__bfloat16>(uint32_t a, uint32_t b) {
  return add_vectors_helper<__bfloat162>(a, b);
}

template <typename T>
__forceinline__ __device__ void vectorSum(T* dst, T* src, size_t nElem, int blockId, int nBlocks) {
  size_t nInt4 = nElem / 4;
  size_t nLastInts = nElem % 4;
  int4* dst4 = (int4*)dst;
  int4* src4 = (int4*)src;
  for (size_t i = threadIdx.x + blockId * blockDim.x; i < nInt4; i += blockDim.x * nBlocks) {
    dst4[i] = add_vectors<T>(dst4[i], src4[i]);
  }
  if (nLastInts > 0) {
    int* dstLast = ((int*)dst) + nInt4 * 4;
    int* srcLast = ((int*)src) + nInt4 * 4;
    for (size_t i = threadIdx.x + blockId * blockDim.x; i < nLastInts; i += blockDim.x * nBlocks) {
      dstLast[i] = add_vectors<T>(dstLast[i], srcLast[i]);
    }
  }
}

template <typename T>
__forceinline__ __device__ void vectorSum(T* dst, T* src, size_t nElem) {
  vectorSum(dst, src, nElem, blockIdx.x, gridDim.x);
}

// template <typename T>
// __global__ void __launch_bounds__(32, 1)
//     test(T* buff, T* scratch, T* resultBuff, mscclpp::DeviceHandle<mscclpp::SmChannel>* smChannels,
//                       size_t channelDataOffset, size_t channelScratchOffset, int rank, int nRanksPerNode, int worldSize,
//                       size_t nelems, uint32_t flag) {
//   // add 0.1f to all elements
//   for (size_t i = threadIdx.x + blockIdx.x * gridDim.x; i < nelems; i += blockDim.x * gridDim.x) {
//     buff[i] = add_elements<T>(buff[i], T(0.1f));
//   }
// }

template <typename T>
__global__ void __launch_bounds__(32, 1)
    allreduceAllToAll(T* buff, T* scratch, T* resultBuff, mscclpp::DeviceHandle<mscclpp::SmChannel>* smChannels,
                      size_t channelDataOffset, size_t channelScratchOffset, int rank, int nRanksPerNode, int worldSize,
                      size_t nelems, uint32_t flag) {
  // This version of allreduce only works for single nodes
  if (worldSize != nRanksPerNode) return;
  if (sizeof(T) == 2) nelems = (nelems * sizeof(T) + sizeof(T)) / sizeof(int);
  const int nPeers = nRanksPerNode - 1;
  const int nBlocksPerPeer = gridDim.x / nPeers;
  const int localBlockIdx = blockIdx.x % nBlocksPerPeer;
  const int tid = threadIdx.x + localBlockIdx * blockDim.x;
  const int peerIdx = blockIdx.x / nBlocksPerPeer;
  size_t srcOffset = channelDataOffset;
  size_t scratchOffset = channelScratchOffset + rank * nelems * sizeof(mscclpp::LL8Packet);
  void* scratchBuff = (void*)((char*)scratch + channelScratchOffset);
  uint32_t* src = (uint32_t*)((char*)buff);
  uint32_t* dst = (uint32_t*)((char*)resultBuff);

  __shared__ mscclpp::DeviceHandle<mscclpp::SmChannel> channels[NRANKS_PER_NODE - 1];
  const int lid = tid % WARP_SIZE;
  if (lid < nPeers) {
    channels[lid] = smChannels[lid];
  }
  __syncwarp();

  // step 1: write data to each peer's scratch buffer
  channels[peerIdx].putPackets<mscclpp::LL8Packet>(scratchOffset, srcOffset, nelems * sizeof(uint32_t), tid,
                                                   blockDim.x * nBlocksPerPeer, flag);

  // step 2: Reduce Data
  for (size_t idx = threadIdx.x + blockIdx.x * blockDim.x; idx < nelems; idx += blockDim.x * gridDim.x) {
    uint32_t data = 0;
    for (int index = 0; index < nPeers; index++) {
      const int remoteRank = index < rank ? index : index + 1;
      mscclpp::LL8Packet* dstPkt = (mscclpp::LL8Packet*)scratchBuff + remoteRank * nelems;
      uint32_t val = dstPkt[idx].read(flag, -1);
      data = add_vectors<T>(val, data);
    }
    data = add_vectors<T>(data, src[idx]);
    dst[idx] = data;
  }
}

template <typename T>
__global__ void __launch_bounds__(1024, 1)
    allreduce7(T* buff, T* scratch, T* resultBuff, mscclpp::DeviceHandle<mscclpp::SmChannel>* smChannels,
               size_t channelDataOffset, size_t channelScratchOffset, int rank, int nRanksPerNode, int worldSize,
               size_t nelems, uint32_t flag) {
  // This version of allreduce only works for single nodes
  if (worldSize != nRanksPerNode) return;
<<<<<<< HEAD
  
  if (sizeof(T) == 2)
          nelems = (nelems * sizeof(T) + sizeof(T)) / sizeof(int);
  else
        nelems = nelems / (sizeof(int) / sizeof(T));
  
  const int nPeers = nRanksPerNode - 1;
  const size_t nPkts = nelems/2;
  
  int nelemsPerRank = nelems / worldSize;
  if ((nelemsPerRank % 2)) nelemsPerRank = (nelemsPerRank * sizeof(T) + sizeof(T)) / sizeof(T);

  const int nPktsPerRank = nelemsPerRank/2;
=======

  if (sizeof(T) == 2)
    nelems = (nelems * sizeof(T) + sizeof(T)) / sizeof(int);
  else
    nelems = nelems / (sizeof(int) / sizeof(T));

  const int nPeers = nRanksPerNode - 1;
  const size_t nPkts = nelems / 2;

  int nelemsPerRank = nelems / worldSize;
  if ((nelemsPerRank % 2)) nelemsPerRank = (nelemsPerRank * sizeof(T) + sizeof(T)) / sizeof(T);

  const int nPktsPerRank = nelemsPerRank / 2;
>>>>>>> b72decbf
  // thread block & channel info
  const int nBlocksPerPeer = gridDim.x / nPeers;
  const int localBlockIdx = blockIdx.x % nBlocksPerPeer;
  const int peerIdx = blockIdx.x / nBlocksPerPeer;
  const int remoteRank = peerIdx < rank ? peerIdx : peerIdx + 1;
  const int tid = threadIdx.x + localBlockIdx * blockDim.x;
  void* scratchBuff = (void*)((char*)scratch + channelScratchOffset);
  size_t scratchOffset = channelScratchOffset + rank * nPktsPerRank * sizeof(mscclpp::LLPacket);
  size_t scratchResultOffset = channelScratchOffset + 2 * nPkts * sizeof(mscclpp::LLPacket);
  size_t srcOffset = remoteRank * nelemsPerRank * sizeof(int) + channelDataOffset;

  uint2* src = (uint2*)((char*)buff + rank * nelemsPerRank * sizeof(int));
  uint2* dst = (uint2*)((char*)resultBuff + rank * nelemsPerRank * sizeof(int));

  // Put channels into shared memory, read channel info from global memory is unexpectable slow.
  __shared__ mscclpp::DeviceHandle<mscclpp::SmChannel> channels[NRANKS_PER_NODE - 1];
  const int lid = tid % WARP_SIZE;
  if (lid < nPeers) {
    channels[lid] = smChannels[lid];
  }
  __syncwarp();

  // step 1: write to scratch buffer
  channels[peerIdx].putPackets<mscclpp::LLPacket>(scratchOffset, srcOffset, nelemsPerRank * sizeof(int), tid,
<<<<<<< HEAD
                                                   blockDim.x * nBlocksPerPeer, flag);
  // step 2: get data from scratch buffer, reduce data and write result to remote scratch buffer
  for (int idx = threadIdx.x + blockIdx.x * blockDim.x; idx < nPktsPerRank; idx += blockDim.x * gridDim.x) {
    //uint32_t data = 0;
    uint2 data = make_uint2(0, 0);
    for (int index = 0; index < NPEERS; index++) {
      const int remoteRank = index < rank ? index : index + 1;
      mscclpp::LLPacket* dstPkt = (mscclpp::LLPacket*)scratchBuff + remoteRank * nPktsPerRank;
      //uint32_t val = dstPkt[idx].read(flag, -1);
      uint2 val = dstPkt[idx].read(flag);
      //data = add_vectors<T>(val, data);
      data.x = add_vectors<T>(val.x, data.x);
      data.y = add_vectors<T>(val.y, data.y); 
    }
    data.x = add_vectors<T>(data.x, src[idx].x);
    data.y = add_vectors<T>(data.y, src[idx].y);	
=======
                                                  blockDim.x * nBlocksPerPeer, flag);
  // step 2: get data from scratch buffer, reduce data and write result to remote scratch buffer
  for (int idx = threadIdx.x + blockIdx.x * blockDim.x; idx < nPktsPerRank; idx += blockDim.x * gridDim.x) {
    uint2 data = src[idx];
    for (int index = 0; index < NPEERS; index++) {
      const int remoteRank = index < rank ? index : index + 1;
      mscclpp::LLPacket* dstPkt = (mscclpp::LLPacket*)scratchBuff + remoteRank * nPktsPerRank;
      uint2 val = dstPkt[idx].read(flag);
      data.x = add_vectors<T>(val.x, data.x);
      data.y = add_vectors<T>(val.y, data.y);
    }
>>>>>>> b72decbf

    dst[idx].x = data.x;
    dst[idx].y = data.y;

    mscclpp::LLPacket packet;
<<<<<<< HEAD
    /*packet.data = data;
    packet.flag = flag;*/
=======
>>>>>>> b72decbf
    packet.data1 = data.x;
    packet.flag1 = flag;
    packet.data2 = data.y;
    packet.flag2 = flag;
    size_t offset = scratchResultOffset / sizeof(mscclpp::LLPacket) + (idx + rank * nPktsPerRank);
    for (int index = 0; index < NPEERS; index++) {
      channels[index].write(offset, packet);
    }
  }
  // step 3: get data result from scratch buffer
  mscclpp::LLPacket* dstPkt = (mscclpp::LLPacket*)((char*)scratch + scratchResultOffset);
  const int dstOffset = remoteRank * nPktsPerRank;
  uint2* result = (uint2*)((char*)resultBuff + remoteRank * nelemsPerRank * sizeof(int));
  for (int idx = threadIdx.x + localBlockIdx * blockDim.x; idx < nPktsPerRank; idx += blockDim.x * nBlocksPerPeer) {
    uint2 data = dstPkt[idx + dstOffset].read(flag, -1);
    result[idx].x = data.x;
    result[idx].y = data.y;
  }
}

template <typename T>
__global__ void __launch_bounds__(512, 1)
    allreduce8(T* buff, T* scratch, T* resultBuff, mscclpp::DeviceHandle<mscclpp::SmChannel>* smChannels,
               mscclpp::DeviceHandle<mscclpp::SmChannel>* smOutChannels, size_t channelOutDataOffset,
               size_t channelScratchOffset, int rank, int nRanksPerNode, int worldSize, size_t nelems) {
  const int nPeer = nRanksPerNode - 1;
  const size_t chanOffset = nPeer * blockIdx.x;
  // assume (nelems * sizeof(T)) is divisible by (16 * worldSize)
  const size_t nInt4 = nelems * sizeof(T) / sizeof(int4);
  const size_t nInt4PerRank = nInt4 / worldSize;
  auto smChans = smChannels + chanOffset;
  auto smOutChans = smOutChannels + chanOffset;

  int4* buff4 = reinterpret_cast<int4*>(buff);
  int4* scratch4 = reinterpret_cast<int4*>((char*)scratch + channelScratchOffset);
  int4* resultBuff4 = reinterpret_cast<int4*>(resultBuff);

  // Distribute `nInt4PerRank` across all blocks with the unit size `unitNInt4`
  constexpr size_t unitNInt4 = 512;
  const size_t maxNInt4PerBlock =
      (((nInt4PerRank + gridDim.x - 1) / gridDim.x) + unitNInt4 - 1) / unitNInt4 * unitNInt4;
  size_t offsetOfThisBlock = maxNInt4PerBlock * blockIdx.x;
  size_t nInt4OfThisBlock = maxNInt4PerBlock;
  size_t nNeededBlocks = (nInt4PerRank + maxNInt4PerBlock - 1) / maxNInt4PerBlock;
  constexpr size_t nInt4PerChunk = 1024 * 256 / sizeof(int4);  // 256KB
  if (blockIdx.x >= nNeededBlocks) {
    nInt4OfThisBlock = 0;
  } else if (blockIdx.x == nNeededBlocks - 1) {
    nInt4OfThisBlock = nInt4PerRank - maxNInt4PerBlock * (nNeededBlocks - 1);
  }
  const size_t nItrs = nInt4OfThisBlock / nInt4PerChunk;
  const size_t restNInt4 = nInt4OfThisBlock % nInt4PerChunk;
  const size_t chunkSizePerRank = nNeededBlocks * nInt4PerChunk;
  const size_t blockOffset = nInt4PerChunk * blockIdx.x;
  const size_t scratchChunkRankOffset = chunkSizePerRank * rank;
  const size_t scratchBaseOffsetInt4 = channelScratchOffset / sizeof(int4);

  __shared__ mscclpp::DeviceHandle<mscclpp::SmChannel> channels[NRANKS_PER_NODE - 1];
  __shared__ mscclpp::DeviceHandle<mscclpp::SmChannel> outChannels[NRANKS_PER_NODE - 1];
  const int lid = threadIdx.x % WARP_SIZE;
  if (lid < nPeer) {
    channels[lid] = smChans[lid];
    outChannels[lid] = smOutChans[lid];
  }
  __syncwarp();

  // we can use double buffering to hide synchronization overhead
  for (size_t itr = 0; itr < nItrs; itr++) {
    if (threadIdx.x < static_cast<uint32_t>(nPeer)) {
      outChannels[threadIdx.x].signal();
      outChannels[threadIdx.x].wait();
    }
    __syncthreads();
    // Starts allgather
    for (size_t idx = threadIdx.x; idx < nInt4PerChunk; idx += blockDim.x) {
      for (int i = 0; i < NPEERS; i++) {
        const int peerIdx = (i + blockIdx.x) % nPeer;
        const int remoteRank = (peerIdx < rank) ? peerIdx : peerIdx + 1;
        int4 val = buff4[nInt4PerRank * remoteRank + idx + offsetOfThisBlock];
        channels[peerIdx].write(scratchBaseOffsetInt4 + scratchChunkRankOffset + blockOffset + idx, val);
      }
    }

    /// Starts reduce-scatter
    if (threadIdx.x < static_cast<uint32_t>(nPeer)) {
      outChannels[threadIdx.x].signal();
      outChannels[threadIdx.x].wait();
    }
    __syncthreads();

    for (size_t idx = threadIdx.x; idx < nInt4PerChunk; idx += blockDim.x) {
      int4 data = buff4[nInt4PerRank * rank + idx + offsetOfThisBlock];
      for (int peerIdx = 0; peerIdx < NPEERS; peerIdx++) {
        const int remoteRank = (peerIdx < rank) ? peerIdx : peerIdx + 1;
        int4 val = scratch4[chunkSizePerRank * remoteRank + blockOffset + idx];
        data = add_vectors<T>(val, data);
      }
      resultBuff4[nInt4PerRank * rank + idx + offsetOfThisBlock] = data;
      for (int peerIdx = 0; peerIdx < NPEERS; peerIdx++) {
        outChannels[peerIdx].write(nInt4PerRank * rank + idx + offsetOfThisBlock + channelOutDataOffset / sizeof(int4),
                                   data);
      }
    }
    offsetOfThisBlock += nInt4PerChunk;
  }
  if (restNInt4 > 0) {
    if (threadIdx.x < static_cast<uint32_t>(nPeer)) {
      outChannels[threadIdx.x].signal();
      outChannels[threadIdx.x].wait();
    }
    __syncthreads();
    for (size_t idx = threadIdx.x; idx < restNInt4; idx += blockDim.x) {
      for (int i = 0; i < NPEERS; i++) {
        const int peerIdx = (i + blockIdx.x) % nPeer;
        const int remoteRank = (peerIdx < rank) ? peerIdx : peerIdx + 1;
        int4 val = buff4[nInt4PerRank * remoteRank + idx + offsetOfThisBlock];
        channels[peerIdx].write(scratchBaseOffsetInt4 + scratchChunkRankOffset + blockOffset + idx, val);
      }
    }

    if (threadIdx.x < static_cast<uint32_t>(nPeer)) {
      outChannels[threadIdx.x].signal();
      outChannels[threadIdx.x].wait();
    }
    __syncthreads();

    for (size_t idx = threadIdx.x; idx < restNInt4; idx += blockDim.x) {
      int4 data = buff4[nInt4PerRank * rank + idx + offsetOfThisBlock];
      for (int peerIdx = 0; peerIdx < NPEERS; peerIdx++) {
        const int remoteRank = (peerIdx < rank) ? peerIdx : peerIdx + 1;
        int4 val = scratch4[chunkSizePerRank * remoteRank + blockOffset + idx];
        data = add_vectors<T>(val, data);
      }
      resultBuff4[nInt4PerRank * rank + idx + offsetOfThisBlock] = data;
      for (int peerIdx = 0; peerIdx < NPEERS; peerIdx++) {
        outChannels[peerIdx].write(nInt4PerRank * rank + idx + offsetOfThisBlock + channelOutDataOffset / sizeof(int4),
                                   data);
      }
    }
  }
  if (threadIdx.x < static_cast<uint32_t>(nPeer)) {
    outChannels[threadIdx.x].signal();
    outChannels[threadIdx.x].wait();
  }
}

template <typename T>
cudaError_t allreduce(T* buff, T* scratch, T* resultBuff, mscclpp::DeviceHandle<mscclpp::SmChannel>* smChannels,
                      mscclpp::DeviceHandle<mscclpp::SmChannel>* smOutChannels, size_t channelInOffset,
                      size_t channelOutOffset, size_t channelScratchOffset, int rank, int nRanksPerNode, int worldSize,
                      size_t nelems, cudaStream_t stream) {
  static uint32_t flag = 1;

  // test<<<7, 32, 0, stream>>>(buff, scratch, resultBuff, smChannels, channelInOffset,
  //                                                             channelScratchOffset, rank, nRanksPerNode, worldSize,
  //                                                             nelems, flag++);

  if (sizeof(T) * nelems < worldSize * sizeof(int)) {
    int nBlocks = 7;
    int nThreadsPerBlock = 32;
    allreduceAllToAll<<<nBlocks, nThreadsPerBlock, 0, stream>>>(buff, scratch, resultBuff, smChannels, channelInOffset,
                                                                channelScratchOffset, rank, nRanksPerNode, worldSize,
                                                                nelems, flag++);
  } else if (sizeof(T) * nelems <= (1 << 20)) {
    int nBlocks = 28;
    int nThreadsPerBlock = 1024;
    if (nelems >= 8192) {
      nBlocks = 56;
      nThreadsPerBlock = (nelems <= 76800) ? 512 : 1024;
    }
    allreduce7<<<nBlocks, nThreadsPerBlock, 0, stream>>>(buff, scratch, resultBuff, smChannels, channelInOffset,
                                                         channelScratchOffset, rank, nRanksPerNode, worldSize, nelems,
                                                         flag++);
  } else {
    int nBlocks = 35;
    int nThreadsPerBlock = 512;
    allreduce8<<<nBlocks, nThreadsPerBlock, 0, stream>>>(buff, scratch, resultBuff, smChannels, smOutChannels,
                                                         channelOutOffset, channelScratchOffset, rank, nRanksPerNode,
                                                         worldSize, nelems);
  }

  return cudaGetLastError();
}

#endif  // ALLREDUCE_KERNEL_H<|MERGE_RESOLUTION|>--- conflicted
+++ resolved
@@ -14,10 +14,6 @@
 #include "common.hpp"
 #include "gpu_data_types.hpp"
 
-<<<<<<< HEAD
-
-=======
->>>>>>> b72decbf
 template <typename To, typename From>
 __forceinline__ __device__ To bit_cast(const From& src) {
   static_assert(sizeof(To) == sizeof(From), "Size mismatch for bit_cast");
@@ -47,10 +43,6 @@
 __forceinline__ __device__ __half2 clip(__half2 val) {
   val.x = __hmax(val.x, bit_cast<__half, unsigned short>(0xfbff));
   val.x = __hmin(val.x, bit_cast<__half, unsigned short>(0x7bff));
-<<<<<<< HEAD
-  
-=======
->>>>>>> b72decbf
   val.y = __hmax(val.y, bit_cast<__half, unsigned short>(0xfbff));
   val.y = __hmin(val.y, bit_cast<__half, unsigned short>(0x7bff));
   return val;
@@ -197,17 +189,6 @@
 __forceinline__ __device__ void vectorSum(T* dst, T* src, size_t nElem) {
   vectorSum(dst, src, nElem, blockIdx.x, gridDim.x);
 }
-
-// template <typename T>
-// __global__ void __launch_bounds__(32, 1)
-//     test(T* buff, T* scratch, T* resultBuff, mscclpp::DeviceHandle<mscclpp::SmChannel>* smChannels,
-//                       size_t channelDataOffset, size_t channelScratchOffset, int rank, int nRanksPerNode, int worldSize,
-//                       size_t nelems, uint32_t flag) {
-//   // add 0.1f to all elements
-//   for (size_t i = threadIdx.x + blockIdx.x * gridDim.x; i < nelems; i += blockDim.x * gridDim.x) {
-//     buff[i] = add_elements<T>(buff[i], T(0.1f));
-//   }
-// }
 
 template <typename T>
 __global__ void __launch_bounds__(32, 1)
@@ -260,21 +241,6 @@
                size_t nelems, uint32_t flag) {
   // This version of allreduce only works for single nodes
   if (worldSize != nRanksPerNode) return;
-<<<<<<< HEAD
-  
-  if (sizeof(T) == 2)
-          nelems = (nelems * sizeof(T) + sizeof(T)) / sizeof(int);
-  else
-        nelems = nelems / (sizeof(int) / sizeof(T));
-  
-  const int nPeers = nRanksPerNode - 1;
-  const size_t nPkts = nelems/2;
-  
-  int nelemsPerRank = nelems / worldSize;
-  if ((nelemsPerRank % 2)) nelemsPerRank = (nelemsPerRank * sizeof(T) + sizeof(T)) / sizeof(T);
-
-  const int nPktsPerRank = nelemsPerRank/2;
-=======
 
   if (sizeof(T) == 2)
     nelems = (nelems * sizeof(T) + sizeof(T)) / sizeof(int);
@@ -288,7 +254,6 @@
   if ((nelemsPerRank % 2)) nelemsPerRank = (nelemsPerRank * sizeof(T) + sizeof(T)) / sizeof(T);
 
   const int nPktsPerRank = nelemsPerRank / 2;
->>>>>>> b72decbf
   // thread block & channel info
   const int nBlocksPerPeer = gridDim.x / nPeers;
   const int localBlockIdx = blockIdx.x % nBlocksPerPeer;
@@ -313,24 +278,6 @@
 
   // step 1: write to scratch buffer
   channels[peerIdx].putPackets<mscclpp::LLPacket>(scratchOffset, srcOffset, nelemsPerRank * sizeof(int), tid,
-<<<<<<< HEAD
-                                                   blockDim.x * nBlocksPerPeer, flag);
-  // step 2: get data from scratch buffer, reduce data and write result to remote scratch buffer
-  for (int idx = threadIdx.x + blockIdx.x * blockDim.x; idx < nPktsPerRank; idx += blockDim.x * gridDim.x) {
-    //uint32_t data = 0;
-    uint2 data = make_uint2(0, 0);
-    for (int index = 0; index < NPEERS; index++) {
-      const int remoteRank = index < rank ? index : index + 1;
-      mscclpp::LLPacket* dstPkt = (mscclpp::LLPacket*)scratchBuff + remoteRank * nPktsPerRank;
-      //uint32_t val = dstPkt[idx].read(flag, -1);
-      uint2 val = dstPkt[idx].read(flag);
-      //data = add_vectors<T>(val, data);
-      data.x = add_vectors<T>(val.x, data.x);
-      data.y = add_vectors<T>(val.y, data.y); 
-    }
-    data.x = add_vectors<T>(data.x, src[idx].x);
-    data.y = add_vectors<T>(data.y, src[idx].y);	
-=======
                                                   blockDim.x * nBlocksPerPeer, flag);
   // step 2: get data from scratch buffer, reduce data and write result to remote scratch buffer
   for (int idx = threadIdx.x + blockIdx.x * blockDim.x; idx < nPktsPerRank; idx += blockDim.x * gridDim.x) {
@@ -342,17 +289,11 @@
       data.x = add_vectors<T>(val.x, data.x);
       data.y = add_vectors<T>(val.y, data.y);
     }
->>>>>>> b72decbf
 
     dst[idx].x = data.x;
     dst[idx].y = data.y;
 
     mscclpp::LLPacket packet;
-<<<<<<< HEAD
-    /*packet.data = data;
-    packet.flag = flag;*/
-=======
->>>>>>> b72decbf
     packet.data1 = data.x;
     packet.flag1 = flag;
     packet.data2 = data.y;
@@ -506,10 +447,6 @@
                       size_t nelems, cudaStream_t stream) {
   static uint32_t flag = 1;
 
-  // test<<<7, 32, 0, stream>>>(buff, scratch, resultBuff, smChannels, channelInOffset,
-  //                                                             channelScratchOffset, rank, nRanksPerNode, worldSize,
-  //                                                             nelems, flag++);
-
   if (sizeof(T) * nelems < worldSize * sizeof(int)) {
     int nBlocks = 7;
     int nThreadsPerBlock = 32;
