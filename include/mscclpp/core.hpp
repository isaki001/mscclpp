// Copyright (c) Microsoft Corporation.
// Licensed under the MIT license.

#ifndef MSCCLPP_CORE_HPP_
#define MSCCLPP_CORE_HPP_

#define MSCCLPP_MAJOR 0
#define MSCCLPP_MINOR 4
#define MSCCLPP_PATCH 2
#define MSCCLPP_VERSION (MSCCLPP_MAJOR * 10000 + MSCCLPP_MINOR * 100 + MSCCLPP_PATCH)

#include <array>
#include <bitset>
#include <future>
#include <memory>
#include <string>
#include <vector>

#include "errors.hpp"

namespace mscclpp {

#define MSCCLPP_UNIQUE_ID_BYTES 128

/// Unique ID for a process. This is a MSCCLPP_UNIQUE_ID_BYTES byte array that uniquely identifies a process.
using UniqueId = std::array<uint8_t, MSCCLPP_UNIQUE_ID_BYTES>;

/// Return a version string.
std::string version();

/// Base class for bootstraps.
class Bootstrap {
 public:
  Bootstrap(){};
  virtual ~Bootstrap() = default;
  virtual int getRank() = 0;
  virtual int getNranks() = 0;
  virtual void send(void* data, int size, int peer, int tag) = 0;
  virtual void recv(void* data, int size, int peer, int tag) = 0;
  virtual void allGather(void* allData, int size) = 0;
  virtual void barrier() = 0;

  void send(const std::vector<char>& data, int peer, int tag);
  void recv(std::vector<char>& data, int peer, int tag);
};

/// A native implementation of the bootstrap using TCP sockets.
class TcpBootstrap : public Bootstrap {
 public:
  /// Constructor.
  /// @param rank The rank of the process.
  /// @param nRanks The total number of ranks.
  TcpBootstrap(int rank, int nRanks);

  /// Destructor.
  ~TcpBootstrap();

  /// Create a random unique ID and store it in the @ref TcpBootstrap.
  /// @return The created unique ID.
  UniqueId createUniqueId();

  /// Return the unique ID stored in the @ref TcpBootstrap.
  /// @return The unique ID stored in the @ref TcpBootstrap.
  UniqueId getUniqueId() const;

  /// Initialize the @ref TcpBootstrap with a given unique ID.
  /// @param uniqueId The unique ID to initialize the @ref TcpBootstrap with.
  /// @param timeoutSec The connection timeout in seconds.
  void initialize(UniqueId uniqueId, int64_t timeoutSec = 30);

  /// Initialize the @ref TcpBootstrap with a string formatted as "ip:port" or "interface:ip:port".
  /// @param ifIpPortTrio The string formatted as "ip:port" or "interface:ip:port".
  /// @param timeoutSec The connection timeout in seconds.
  void initialize(const std::string& ifIpPortTrio, int64_t timeoutSec = 30);

  /// Return the rank of the process.
  int getRank() override;

  /// Return the total number of ranks.
  int getNranks() override;

  /// Send data to another process.
  ///
  /// Data sent via `send(senderBuff, size, receiverRank, tag)` can be received via `recv(receiverBuff, size,
  /// senderRank, tag)`.
  ///
  /// @param data The data to send.
  /// @param size The size of the data to send.
  /// @param peer The rank of the process to send the data to.
  /// @param tag The tag to send the data with.
  void send(void* data, int size, int peer, int tag) override;

  /// Receive data from another process.
  ///
  /// Data sent via `send(senderBuff, size, receiverRank, tag)` can be received via `recv(receiverBuff, size,
  /// senderRank, tag)`.
  ///
  /// @param data The buffer to write the received data to.
  /// @param size The size of the data to receive.
  /// @param peer The rank of the process to receive the data from.
  /// @param tag The tag to receive the data with.
  void recv(void* data, int size, int peer, int tag) override;

  /// Gather data from all processes.
  ///
  /// When called by rank `r`, this sends data from `allData[r * size]` to `allData[(r + 1) * size - 1]` to all other
  /// ranks. The data sent by rank `r` is received into `allData[r * size]` of other ranks.
  ///
  /// @param allData The buffer to write the received data to.
  /// @param size The size of the data each rank sends.
  void allGather(void* allData, int size) override;

  /// Synchronize all processes.
  void barrier() override;

 private:
  // The interal implementation.
  class Impl;

  // Pointer to the internal implementation.
  std::unique_ptr<Impl> pimpl_;
};

/// Enumerates the available transport types.
enum class Transport {
  Unknown,       // Unknown transport type.
  CudaIpc,       // CUDA IPC transport type.
  NvlsRoot,      // NVLS for root transport type.
  NvlsNonRoot,   // NVLS for non-root transport type.
  IB0,           // InfiniBand device 0 transport type.
  IB1,           // InfiniBand device 1 transport type.
  IB2,           // InfiniBand device 2 transport type.
  IB3,           // InfiniBand device 3 transport type.
  IB4,           // InfiniBand device 4 transport type.
  IB5,           // InfiniBand device 5 transport type.
  IB6,           // InfiniBand device 6 transport type.
  IB7,           // InfiniBand device 7 transport type.
  NumTransports  // The number of transports.
};

const std::string TransportNames[] = {"UNK", "IPC", "NVLSROOT", "NVLSNONROOT", "IB0", "IB1", "IB2",
                                      "IB3", "IB4", "IB5",      "IB6",         "IB7", "NUM"};

namespace detail {
const size_t TransportFlagsSize = 12;
static_assert(TransportFlagsSize == static_cast<size_t>(Transport::NumTransports),
              "TransportFlagsSize must match the number of transports");
/// Bitset for storing transport flags.
using TransportFlagsBase = std::bitset<TransportFlagsSize>;
}  // namespace detail

/// Stores transport flags.
class TransportFlags : private detail::TransportFlagsBase {
 public:
  /// Default constructor for TransportFlags.
  TransportFlags() = default;

  /// Constructor for TransportFlags that takes a Transport enum value.
  ///
  /// @param transport The transport to set the flag for.
  TransportFlags(Transport transport);

  /// Check if a specific transport flag is set.
  ///
  /// @param transport The transport to check the flag for.
  /// @return True if the flag is set, false otherwise.
  bool has(Transport transport) const;

  /// Check if no transport flags are set.
  ///
  /// @return True if no flags are set, false otherwise.
  bool none() const;

  /// Check if any transport flags are set.
  ///
  /// @return True if any flags are set, false otherwise.
  bool any() const;

  /// Check if all transport flags are set.
  ///
  /// @return True if all flags are set, false otherwise.
  bool all() const;

  /// Get the number of transport flags that are set.
  ///
  /// @return The number of flags that are set.
  size_t count() const;

  /// Bitwise OR assignment operator for TransportFlags.
  ///
  /// @param other The other TransportFlags to perform the OR operation with.
  /// @return A reference to the modified TransportFlags.
  TransportFlags& operator|=(TransportFlags other);

  /// Bitwise OR operator for TransportFlags.
  ///
  /// @param other The other TransportFlags to perform the OR operation with.
  /// @return A new TransportFlags object with the result of the OR operation.
  TransportFlags operator|(TransportFlags other) const;

  /// Bitwise OR operator for TransportFlags and Transport.
  ///
  /// @param transport The Transport to perform the OR operation with.
  /// @return A new TransportFlags object with the result of the OR operation.
  TransportFlags operator|(Transport transport) const;

  /// Bitwise AND assignment operator for TransportFlags.
  ///
  /// @param other The other TransportFlags to perform the AND operation with.
  /// @return A reference to the modified TransportFlags.
  TransportFlags& operator&=(TransportFlags other);

  /// Bitwise AND operator for TransportFlags.
  ///
  /// @param other The other TransportFlags to perform the AND operation with.
  /// @return A new TransportFlags object with the result of the AND operation.
  TransportFlags operator&(TransportFlags other) const;

  /// Bitwise AND operator for TransportFlags and Transport.
  ///
  /// @param transport The Transport to perform the AND operation with.
  /// @return A new TransportFlags object with the result of the AND operation.
  TransportFlags operator&(Transport transport) const;

  /// Bitwise XOR assignment operator for TransportFlags.
  ///
  /// @param other The other TransportFlags to perform the XOR operation with.
  /// @return A reference to the modified TransportFlags.
  TransportFlags& operator^=(TransportFlags other);

  /// Bitwise XOR operator for TransportFlags.
  ///
  /// @param other The other TransportFlags to perform the XOR operation with.
  /// @return A new TransportFlags object with the result of the XOR operation.
  TransportFlags operator^(TransportFlags other) const;

  /// Bitwise XOR operator for TransportFlags and Transport.
  ///
  /// @param transport The Transport to perform the XOR operation with.
  /// @return A new TransportFlags object with the result of the XOR operation.
  TransportFlags operator^(Transport transport) const;

  /// Bitwise NOT operator for TransportFlags.
  ///
  /// @return A new TransportFlags object with the result of the NOT operation.
  TransportFlags operator~() const;

  /// Equality comparison operator for TransportFlags.
  ///
  /// @param other The other TransportFlags to compare with.
  /// @return True if the two TransportFlags objects are equal, false otherwise.
  bool operator==(TransportFlags other) const;

  /// Inequality comparison operator for TransportFlags.
  ///
  /// @param other The other TransportFlags to compare with.
  /// @return True if the two TransportFlags objects are not equal, false otherwise.
  bool operator!=(TransportFlags other) const;

  /// Convert the TransportFlags object to a bitset representation.
  ///
  /// @return A detail::TransportFlagsBase object representing the TransportFlags object.
  detail::TransportFlagsBase toBitset() const;

 private:
  /// Private constructor for TransportFlags that takes a bitset representation.
  ///
  /// @param bitset The bitset representation of the TransportFlags object.
  TransportFlags(detail::TransportFlagsBase bitset);
};

/// Bitwise OR operator for two Transport objects.
///
/// @param transport1 The first Transport to perform the OR operation with.
/// @param transport2 The second Transport to perform the OR operation with.
/// @return A new TransportFlags object with the result of the OR operation.
inline TransportFlags operator|(Transport transport1, Transport transport2) {
  return TransportFlags(transport1) | transport2;
}

/// Bitwise AND operator for two Transport objects.
///
/// @param transport1 The first Transport to perform the AND operation with.
/// @param transport2 The second Transport to perform the AND operation with.
/// @return A new TransportFlags object with the result of the AND operation.
inline TransportFlags operator&(Transport transport1, Transport transport2) {
  return TransportFlags(transport1) & transport2;
}

/// Bitwise XOR operator for two Transport objects.
///
/// @param transport1 The first Transport to perform the XOR operation with.
/// @param transport2 The second Transport to perform the XOR operation with.
/// @return A new TransportFlags object with the result of the XOR operation.
inline TransportFlags operator^(Transport transport1, Transport transport2) {
  return TransportFlags(transport1) ^ transport2;
}

/// Get the number of available InfiniBand devices.
///
/// @return The number of available InfiniBand devices.
int getIBDeviceCount();

/// Get the name of the InfiniBand device associated with the specified transport.
///
/// @param ibTransport The InfiniBand transport to get the device name for.
/// @return The name of the InfiniBand device associated with the specified transport.
std::string getIBDeviceName(Transport ibTransport);

/// Get the InfiniBand transport associated with the specified device name.
///
/// @param ibDeviceName The name of the InfiniBand device to get the transport for.
/// @return The InfiniBand transport associated with the specified device name.
Transport getIBTransportByDeviceName(const std::string& ibDeviceName);

class Context;
class Connection;

/// Represents a block of memory that has been registered to a @ref Context.
class RegisteredMemory {
 public:
  /// Default constructor.
  RegisteredMemory() = default;

  /// Destructor.
  ~RegisteredMemory();

  /// Get a pointer to the memory block.
  ///
  /// @return A pointer to the memory block.
  void* data() const;

  /// Get the size of the memory block.
  ///
  /// @return The size of the memory block.
  size_t size();

  /// Get the transport flags associated with the memory block.
  ///
  /// @return The transport flags associated with the memory block.
  TransportFlags transports();

  /// Serialize the RegisteredMemory object to a vector of characters.
  ///
  /// @return A vector of characters representing the serialized RegisteredMemory object.
  std::vector<char> serialize();

  /// Deserialize a RegisteredMemory object from a vector of characters.
  ///
  /// @param data A vector of characters representing a serialized RegisteredMemory object.
  /// @return A deserialized RegisteredMemory object.
  static RegisteredMemory deserialize(const std::vector<char>& data);

 private:
  // The interal implementation.
  struct Impl;

  // Internal constructor.
  RegisteredMemory(std::shared_ptr<Impl> pimpl);

  // Pointer to the internal implementation. A shared_ptr is used since RegisteredMemory is immutable.
  std::shared_ptr<Impl> pimpl_;

  friend class Context;
  friend class Connection;
};

/// Represents one end of a connection.
class Endpoint {
 public:
  /// Default constructor.
  Endpoint() = default;

  /// Get the transport used.
  ///
  /// @return The transport used.
  Transport transport();

  /// Serialize the Endpoint object to a vector of characters.
  ///
  /// @return A vector of characters representing the serialized Endpoint object.
  std::vector<char> serialize();

  /// Deserialize a Endpoint object from a vector of characters.
  ///
  /// @param data A vector of characters representing a serialized Endpoint object.
  /// @return A deserialized Endpoint object.
  static Endpoint deserialize(const std::vector<char>& data);

 private:
  // The interal implementation.
  struct Impl;

  // Internal constructor.
  Endpoint(std::shared_ptr<Impl> pimpl);

  // Pointer to the internal implementation. A shared_ptr is used since Endpoint is immutable.
  std::shared_ptr<Impl> pimpl_;

  friend class Context;
  friend class Connection;
  friend class NvlsConnection;
};

/// Represents a connection between two processes.
class Connection {
 public:
  virtual ~Connection() = default;

  /// Write data from a source @ref RegisteredMemory to a destination @ref RegisteredMemory.
  ///
  /// @param dst The destination @ref RegisteredMemory.
  /// @param dstOffset The offset in bytes from the start of the destination @ref RegisteredMemory.
  /// @param src The source @ref RegisteredMemory.
  /// @param srcOffset The offset in bytes from the start of the source @ref RegisteredMemory.
  /// @param size The number of bytes to write.
  virtual void write(RegisteredMemory dst, uint64_t dstOffset, RegisteredMemory src, uint64_t srcOffset,
                     uint64_t size) = 0;

  /// Update a 8-byte value in a destination @ref RegisteredMemory and synchronize the change with the remote process.
  ///
  /// @param dst The destination @ref RegisteredMemory.
  /// @param dstOffset The offset in bytes from the start of the destination @ref RegisteredMemory.
  /// @param src A pointer to the value to update.
  /// @param newValue The new value to write.
  virtual void updateAndSync(RegisteredMemory dst, uint64_t dstOffset, uint64_t* src, uint64_t newValue) = 0;

  /// Flush any pending writes to the remote process.
  virtual void flush(int64_t timeoutUsec = 3e7) = 0;

  /// Get the transport used by the local process.
  ///
  /// @return The transport used by the local process.
  virtual Transport transport() = 0;

  /// Get the transport used by the remote process.
  ///
  /// @return The transport used by the remote process.
  virtual Transport remoteTransport() = 0;

  /// Get the name of the transport used for this connection
  ///
  /// @return name of @ref transport() -> @ref remoteTransport()
  std::string getTransportName();

 protected:
  // Internal methods for getting implementation pointers.
  static std::shared_ptr<RegisteredMemory::Impl> getImpl(RegisteredMemory& memory);
  static std::shared_ptr<Endpoint::Impl> getImpl(Endpoint& memory);
};

/// Used to configure an endpoint.
struct EndpointConfig {
  static const int DefaultMaxCqSize = 1024;
  static const int DefaultMaxCqPollNum = 1;
  static const int DefaultMaxSendWr = 8192;
  static const int DefaultMaxWrPerSend = 64;
  static const int DefaultNvlsNumDevices = 8;
  static const int DefaultNvlsBufferSize = (1 << 29);

  Transport transport;
  int ibMaxCqSize = DefaultMaxCqSize;
  int ibMaxCqPollNum = DefaultMaxCqPollNum;
  int ibMaxSendWr = DefaultMaxSendWr;
  int ibMaxWrPerSend = DefaultMaxWrPerSend;

<<<<<<< HEAD
  size_t nvlsBufferSize;
=======
  size_t nvlsBufferSize = DefaultNvlsBufferSize;
  int nvlsNumDevices = DefaultNvlsNumDevices;
>>>>>>> 76a6dd52

  /// Default constructor. Sets transport to Transport::Unknown.
  EndpointConfig() : transport(Transport::Unknown) {}

  /// Constructor that takes a transport and sets the other fields to their default values.
  ///
  /// @param transport The transport to use.
  EndpointConfig(Transport transport) : transport(transport) {}

  /// Constructor for NVLS explicitly
  /// @param transport must be either NvlsRoot or NvlsNonRoot
  /// @param nvlsBufferSize is the buffer to be alloced on each device
  EndpointConfig(Transport transport, size_t nvlsBufferSize, int nvlsNumDevices)
      : transport(transport), nvlsBufferSize(nvlsBufferSize), nvlsNumDevices(nvlsNumDevices) {}
};

/// Represents a context for communication. This provides a low-level interface for forming connections in use-cases
/// where the process group abstraction offered by @ref Communicator is not suitable, e.g., ephemeral client-server
/// connections. Correct use of this class requires external synchronization when finalizing connections with the
/// @ref connect() method.
///
/// As an example, a client-server scenario where the server will write to the client might proceed as follows:
///   1. The client creates an endpoint with @ref createEndpoint() and sends it to the server.
///   2. The server receives the client endpoint, creates its own endpoint with @ref createEndpoint(), sends it to the
///      client, and creates a connection with @ref connect().
///   4. The client receives the server endpoint, creates a connection with @ref connect() and sends a
///      @ref RegisteredMemory to the server.
///   5. The server receives the @ref RegisteredMemory and writes to it using the previously created connection.
/// The client waiting to create a connection before sending the @ref RegisteredMemory ensures that the server can not
/// write to the @ref RegisteredMemory before the connection is established.
///
/// While some transports may have more relaxed implementation behavior, this should not be relied upon.
class Context {
 public:
  /// Create a context.
  Context();

  /// Destroy the context.
  ~Context();

  /// Register a region of GPU memory for use in this context.
  ///
  /// @param ptr Base pointer to the memory.
  /// @param size Size of the memory region in bytes.
  /// @param transports Transport flags.
  /// @return RegisteredMemory A handle to the buffer.
  RegisteredMemory registerMemory(void* ptr, size_t size, TransportFlags transports);

  /// Create an endpoint for establishing connections.
  ///
  /// @param config The configuration for the endpoint.
  /// @return The newly created endpoint.
  Endpoint createEndpoint(EndpointConfig config);

  /// Establish a connection between two endpoints. While this method immediately returns a connection object, the
  /// connection is only safe to use after the corresponding connection on the remote endpoint has been established.
  /// This method must be called on both endpoints to establish a connection.
  ///
  /// @param localEndpoint The local endpoint.
  /// @param remoteEndpoint The remote endpoint.
  /// @return std::shared_ptr<Connection> A shared pointer to the connection.
  std::shared_ptr<Connection> connect(Endpoint localEndpoint, Endpoint remoteEndpoint);

 private:
  // The interal implementation.
  struct Impl;

  // Pointer to the internal implementation.
  std::unique_ptr<Impl> pimpl_;

  friend class RegisteredMemory;
  friend class Endpoint;
};

/// A base class for objects that can be set up during @ref Communicator::setup().
struct Setuppable {
  virtual ~Setuppable() = default;

  /// Called inside @ref Communicator::setup() before any call to @ref endSetup() of any @ref Setuppable object that is
  /// being set up within the same @ref Communicator::setup() call.
  ///
  /// @param bootstrap A shared pointer to the bootstrap implementation.
  virtual void beginSetup(std::shared_ptr<Bootstrap> bootstrap);

  /// Called inside @ref Communicator::setup() after all calls to @ref beginSetup() of all @ref Setuppable objects that
  /// are being set up within the same @ref Communicator::setup() call.
  ///
  /// @param bootstrap A shared pointer to the bootstrap implementation.
  virtual void endSetup(std::shared_ptr<Bootstrap> bootstrap);
};

/// A non-blocking future that can be used to check if a value is ready and retrieve it.
template <typename T>
class NonblockingFuture {
  std::shared_future<T> future;

 public:
  /// Default constructor.
  NonblockingFuture() = default;

  /// Constructor that takes a shared future and moves it into the NonblockingFuture.
  ///
  /// @param future The shared future to move.
  NonblockingFuture(std::shared_future<T>&& future) : future(std::move(future)) {}

  /// Check if the value is ready to be retrieved.
  ///
  /// @return True if the value is ready, false otherwise.
  bool ready() const { return future.wait_for(std::chrono::seconds(0)) == std::future_status::ready; }

  /// Get the value.
  ///
  /// @return The value.
  ///
  /// @throws Error if the value is not ready.
  T get() const {
    if (!ready()) throw Error("NonblockingFuture::get() called before ready", ErrorCode::InvalidUsage);
    return future.get();
  }
};

/// A class that sets up all registered memories and connections between processes.
///
/// A typical way to use this class:
///   1. Call @ref connectOnSetup() to declare connections between the calling process with other processes.
///   2. Call @ref registerMemory() to register memory regions that will be used for communication.
///   3. Call @ref sendMemoryOnSetup() or @ref recvMemoryOnSetup() to send/receive registered memory regions to/from
///      other processes.
///   4. Call @ref setup() to set up all registered memories and connections declared in the previous steps.
///   5. Call @ref NonblockingFuture<RegisteredMemory>::get() to get the registered memory regions received from other
///      processes.
///   6. All done; use connections and registered memories to build channels.
///
class Communicator {
 public:
  /// Initializes the communicator with a given bootstrap implementation.
  ///
  /// @param bootstrap An implementation of the Bootstrap that the communicator will use.
  /// @param context An optional context to use for the communicator. If not provided, a new context will be created.
  Communicator(std::shared_ptr<Bootstrap> bootstrap, std::shared_ptr<Context> context = nullptr);

  /// Destroy the communicator.
  ~Communicator();

  /// Returns the bootstrap held by this communicator.
  ///
  /// @return std::shared_ptr<Bootstrap> The bootstrap held by this communicator.
  std::shared_ptr<Bootstrap> bootstrap();

  /// Returns the context held by this communicator.
  ///
  /// @return std::shared_ptr<Context> The context held by this communicator.
  std::shared_ptr<Context> context();

  /// Register a region of GPU memory for use in this communicator's context.
  ///
  /// @param ptr Base pointer to the memory.
  /// @param size Size of the memory region in bytes.
  /// @param transports Transport flags.
  /// @return RegisteredMemory A handle to the buffer.
  RegisteredMemory registerMemory(void* ptr, size_t size, TransportFlags transports);

  /// Send information of a registered memory to the remote side on setup.
  ///
  /// This function registers a send to a remote process that will happen by a following call of @ref setup(). The send
  /// will carry information about a registered memory on the local process.
  ///
  /// @param memory The registered memory buffer to send information about.
  /// @param remoteRank The rank of the remote process.
  /// @param tag The tag to use for identifying the send.
  void sendMemoryOnSetup(RegisteredMemory memory, int remoteRank, int tag);

  /// Receive memory on setup.
  ///
  /// This function registers a receive from a remote process that will happen by a following call of @ref setup(). The
  /// receive will carry information about a registered memory on the remote process.
  ///
  /// @param remoteRank The rank of the remote process.
  /// @param tag The tag to use for identifying the receive.
  /// @return NonblockingFuture<RegisteredMemory> A non-blocking future of registered memory.
  NonblockingFuture<RegisteredMemory> recvMemoryOnSetup(int remoteRank, int tag);

  /// Connect to a remote rank on setup.
  ///
  /// This function only prepares metadata for connection. The actual connection is made by a following call of
  /// @ref setup(). Note that this function is two-way and a connection from rank `i` to remote rank `j` needs
  /// to have a counterpart from rank `j` to rank `i`. Note that with IB, buffers are registered at a page level and if
  /// a buffer is spread through multiple pages and do not fully utilize all of them, IB's QP has to register for all
  /// involved pages. This potentially has security risks if the connection's accesses are given to a malicious process.
  ///
  /// @param remoteRank The rank of the remote process.
  /// @param tag The tag of the connection for identifying it.
  /// @param config The configuration for the local endpoint.
  /// @return NonblockingFuture<NonblockingFuture<std::shared_ptr<Connection>>> A non-blocking future of shared pointer
  /// to the connection.
  NonblockingFuture<std::shared_ptr<Connection>> connectOnSetup(int remoteRank, int tag, EndpointConfig localConfig);

  std::shared_ptr<CUmemGenericAllocationHandle> connctNvlsCollective(std::vector<int> allRanks, EndpointConfig config);

  /// Get the remote rank a connection is connected to.
  ///
  /// @param connection The connection to get the remote rank for.
  /// @return The remote rank the connection is connected to.
  int remoteRankOf(const Connection& connection);

  /// Get the tag a connection was made with.
  ///
  /// @param connection The connection to get the tag for.
  /// @return The tag the connection was made with.
  int tagOf(const Connection& connection);

  /// Add a custom Setuppable object to a list of objects to be setup later, when @ref setup() is called.
  ///
  /// @param setuppable A shared pointer to the Setuppable object.
  void onSetup(std::shared_ptr<Setuppable> setuppable);

  /// Setup all objects that have registered for setup.
  ///
  /// This includes previous calls of @ref sendMemoryOnSetup(), @ref recvMemoryOnSetup(), @ref connectOnSetup(), and
  /// @ref onSetup(). It is allowed to call this function multiple times, where the n-th call will only setup objects
  /// that have been registered after the (n-1)-th call.
  void setup();

 private:
  // The interal implementation.
  struct Impl;

  // Pointer to the internal implementation.
  std::unique_ptr<Impl> pimpl_;
};

/// A constant TransportFlags object representing no transports.
extern const TransportFlags NoTransports;

/// A constant TransportFlags object representing all InfiniBand transports.
extern const TransportFlags AllIBTransports;

/// A constant TransportFlags object representing all NVLS transports.
extern const TransportFlags AllNvlsTransports;

/// A constant TransportFlags object representing all transports.
extern const TransportFlags AllTransports;

/// A type which could be safely used in device side.
template <class T>
using DeviceHandle = typename T::DeviceHandle;

/// Retrieve the deviceHandle instance from host object.
template <typename T>
DeviceHandle<std::remove_reference_t<T>> deviceHandle(T&& t) {
  return t.deviceHandle();
}

}  // namespace mscclpp

namespace std {

/// Specialization of the std::hash template for mscclpp::TransportFlags.
template <>
struct hash<mscclpp::TransportFlags>;

}  // namespace std

#endif  // MSCCLPP_CORE_HPP_<|MERGE_RESOLUTION|>--- conflicted
+++ resolved
@@ -125,8 +125,7 @@
 enum class Transport {
   Unknown,       // Unknown transport type.
   CudaIpc,       // CUDA IPC transport type.
-  NvlsRoot,      // NVLS for root transport type.
-  NvlsNonRoot,   // NVLS for non-root transport type.
+  Nvls,          // NVLS transport type.
   IB0,           // InfiniBand device 0 transport type.
   IB1,           // InfiniBand device 1 transport type.
   IB2,           // InfiniBand device 2 transport type.
@@ -138,11 +137,11 @@
   NumTransports  // The number of transports.
 };
 
-const std::string TransportNames[] = {"UNK", "IPC", "NVLSROOT", "NVLSNONROOT", "IB0", "IB1", "IB2",
+const std::string TransportNames[] = {"UNK", "IPC", "NVLS", "IB0", "IB1", "IB2",
                                       "IB3", "IB4", "IB5",      "IB6",         "IB7", "NUM"};
 
 namespace detail {
-const size_t TransportFlagsSize = 12;
+const size_t TransportFlagsSize = 11;
 static_assert(TransportFlagsSize == static_cast<size_t>(Transport::NumTransports),
               "TransportFlagsSize must match the number of transports");
 /// Bitset for storing transport flags.
@@ -449,13 +448,35 @@
   static std::shared_ptr<Endpoint::Impl> getImpl(Endpoint& memory);
 };
 
+class NvlsConnection {
+  CUmemGenericAllocationHandle mcHandle_;
+  size_t bufferSize_;
+
+ public:
+  NvlsConnection(size_t bufferSize, int numDevices);
+  NvlsConnection(const std::vector<char>& data);
+  std::vector<char> serialize();
+
+  // Everyone needs to synchronize after creating a NVLS connection before adding devices
+  void addDevice();
+  void addDevice(int cudaDeviceId);
+  
+  void* getMultiCastPointer();
+
+private:
+  struct Impl;
+
+  std::unique_ptr<Impl> pimpl_;
+};
+
+
+
 /// Used to configure an endpoint.
 struct EndpointConfig {
   static const int DefaultMaxCqSize = 1024;
   static const int DefaultMaxCqPollNum = 1;
   static const int DefaultMaxSendWr = 8192;
   static const int DefaultMaxWrPerSend = 64;
-  static const int DefaultNvlsNumDevices = 8;
   static const int DefaultNvlsBufferSize = (1 << 29);
 
   Transport transport;
@@ -464,12 +485,7 @@
   int ibMaxSendWr = DefaultMaxSendWr;
   int ibMaxWrPerSend = DefaultMaxWrPerSend;
 
-<<<<<<< HEAD
-  size_t nvlsBufferSize;
-=======
   size_t nvlsBufferSize = DefaultNvlsBufferSize;
-  int nvlsNumDevices = DefaultNvlsNumDevices;
->>>>>>> 76a6dd52
 
   /// Default constructor. Sets transport to Transport::Unknown.
   EndpointConfig() : transport(Transport::Unknown) {}
@@ -482,8 +498,8 @@
   /// Constructor for NVLS explicitly
   /// @param transport must be either NvlsRoot or NvlsNonRoot
   /// @param nvlsBufferSize is the buffer to be alloced on each device
-  EndpointConfig(Transport transport, size_t nvlsBufferSize, int nvlsNumDevices)
-      : transport(transport), nvlsBufferSize(nvlsBufferSize), nvlsNumDevices(nvlsNumDevices) {}
+  EndpointConfig(Transport transport, size_t nvlsBufferSize)
+      : transport(transport), nvlsBufferSize(nvlsBufferSize) {}
 };
 
 /// Represents a context for communication. This provides a low-level interface for forming connections in use-cases
@@ -667,7 +683,7 @@
   /// to the connection.
   NonblockingFuture<std::shared_ptr<Connection>> connectOnSetup(int remoteRank, int tag, EndpointConfig localConfig);
 
-  std::shared_ptr<CUmemGenericAllocationHandle> connctNvlsCollective(std::vector<int> allRanks, EndpointConfig config);
+  std::shared_ptr<Connection> connctNvlsCollective(std::vector<int> allRanks, EndpointConfig config);
 
   /// Get the remote rank a connection is connected to.
   ///
